--- conflicted
+++ resolved
@@ -827,11 +827,8 @@
 
 
 def process_covalent(directory):
-<<<<<<< HEAD
     link_atoms = {'SG': 16, 'O': 8, 'N': 7, 'C': 6, 'C5': 6}
-=======
-    link_atoms = {'SG': 16, 'O': 8, 'N': 7, 'C':6, 'C5':6}
->>>>>>> 6af84ace
+
     print([x[0] for x in os.walk(directory)])
     for f in [x[0] for x in os.walk(directory)]:
         print(str(f) + '/*_bound.pdb')
