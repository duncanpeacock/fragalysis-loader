--- conflicted
+++ resolved
@@ -800,10 +800,6 @@
 
     if os.path.isfile(os.path.join(target_path, 'hits_ids.csv')) and os.path.isfile(
             os.path.join(target_path, 'sites.csv')):
-<<<<<<< HEAD
-
-=======
->>>>>>> 246f23e2
 
         hits_sites = pd.read_csv(os.path.join(target_path, 'hits_ids.csv'))
         sites = pd.read_csv(os.path.join(target_path, 'sites.csv'))
